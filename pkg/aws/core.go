// SPDX-FileCopyrightText: 2024 SAP SE or an SAP affiliate company and Gardener contributors
//
// SPDX-License-Identifier: Apache-2.0

// Package aws contains the cloud provider specific implementations to manage machines
package aws

import (
	"context"
	"encoding/base64"
	"encoding/json"
	"fmt"
	"github.com/gardener/machine-controller-manager-provider-aws/pkg/instrument"
	"strings"
	"time"

	"github.com/aws/aws-sdk-go/aws"
	"github.com/aws/aws-sdk-go/service/ec2"

	"github.com/gardener/machine-controller-manager/pkg/util/provider/driver"
	"github.com/gardener/machine-controller-manager/pkg/util/provider/machinecodes/codes"
	"github.com/gardener/machine-controller-manager/pkg/util/provider/machinecodes/status"
	"k8s.io/klog/v2"

	awserror "github.com/gardener/machine-controller-manager-provider-aws/pkg/aws/errors"
	"github.com/gardener/machine-controller-manager-provider-aws/pkg/spi"
)

const (
	createMachineOperationLabel    = "create_machine"
	deleteMachineOperationLabel    = "delete_machine"
	listMachinesOperationLabel     = "list_machine"
	getMachineStatusOperationLabel = "get_machine_status"
	getVolumeIDsOperationLabel     = "get_volume_ids"
)

// Driver is the driver struct for holding AWS machine information
type Driver struct {
	SPI spi.SessionProviderInterface
}

const (
	// ProviderAWS string const to identify AWS provider
	ProviderAWS                  = "AWS"
	resourceTypeInstance         = "instance"
	resourceTypeVolume           = "volume"
	resourceTypeNetworkInterface = "network-interface"
	// awsEBSDriverName is the name of the CSI driver for EBS
	awsEBSDriverName = "ebs.csi.aws.com"
	awsPlacement     = "machine.sapcloud.io/awsPlacement"
)

var maxElapsedTimeInBackoff = 5 * time.Minute

// NewAWSDriver returns an empty AWSDriver object
func NewAWSDriver(spi spi.SessionProviderInterface) driver.Driver {
	return &Driver{
		SPI: spi,
	}
}

// CreateMachine handles a machine creation request
func (d *Driver) CreateMachine(ctx context.Context, req *driver.CreateMachineRequest) (resp *driver.CreateMachineResponse, err error) {
	defer instrument.DriverAPIMetricRecorderFn(createMachineOperationLabel, &err)()

	var (
		exists       bool
		userData     []byte
		machine      = req.Machine
		secret       = req.Secret
		machineClass = req.MachineClass
	)

	// Check if the MachineClass is for the supported cloud provider
	if req.MachineClass.Provider != ProviderAWS {
		err = fmt.Errorf("Requested for Provider '%s', we only support '%s'", req.MachineClass.Provider, ProviderAWS)
		return nil, status.Error(codes.InvalidArgument, err.Error())
	}

	// Log messages to track request
	klog.V(3).Infof("Machine creation request has been recieved for %q", req.Machine.Name)

	providerSpec, err := decodeProviderSpecAndSecret(machineClass, secret)
	if err != nil {
		return nil, err
	}

	svc, err := d.createSVC(secret, providerSpec.Region)
	if err != nil {
		return nil, status.Error(awserror.GetMCMErrorCodeForCreateMachine(err), err.Error())
	}

	if userData, exists = secret.Data["userData"]; !exists {
		return nil, status.Error(codes.Internal, "userData doesn't exist")
	}
	UserDataEnc := base64.StdEncoding.EncodeToString([]byte(userData))

	var imageIds []*string
	imageID := aws.String(providerSpec.AMI)
	imageIds = append(imageIds, imageID)

	describeImagesRequest := ec2.DescribeImagesInput{
		ImageIds: imageIds,
	}
	output, err := svc.DescribeImages(&describeImagesRequest)
	if err != nil {
		return nil, status.Error(awserror.GetMCMErrorCodeForCreateMachine(err), err.Error())
	} else if len(output.Images) < 1 {
		return nil, status.Error(codes.NotFound, fmt.Sprintf("Image %s not found", *imageID))
	}

	blkDeviceMappings, err := d.generateBlockDevices(providerSpec.BlockDevices, output.Images[0].RootDeviceName)
	if err != nil {
		return nil, status.Error(codes.InvalidArgument, err.Error())
	}

	tagInstance, err := d.generateTags(providerSpec.Tags, resourceTypeInstance, req.Machine.Name)
	if err != nil {
		return nil, status.Error(codes.Internal, err.Error())
	}

	tagVolume, err := d.generateTags(providerSpec.Tags, resourceTypeVolume, req.Machine.Name)
	if err != nil {
		return nil, status.Error(codes.Internal, err.Error())
	}

	tagNetworkInterface, err := d.generateTags(providerSpec.Tags, resourceTypeNetworkInterface, req.Machine.Name)
	if err != nil {
		return nil, status.Error(codes.Internal, err.Error())
	}

	var networkInterfaceSpecs []*ec2.InstanceNetworkInterfaceSpecification
	for i, netIf := range providerSpec.NetworkInterfaces {
		spec := &ec2.InstanceNetworkInterfaceSpecification{
			Groups:                   aws.StringSlice(netIf.SecurityGroupIDs),
			DeviceIndex:              aws.Int64(int64(i)),
			AssociatePublicIpAddress: netIf.AssociatePublicIPAddress,
			DeleteOnTermination:      netIf.DeleteOnTermination,
			Description:              netIf.Description,
			SubnetId:                 aws.String(netIf.SubnetID),
		}

		if netIf.DeleteOnTermination == nil {
			spec.DeleteOnTermination = aws.Bool(true)
		}

		networkInterfaceSpecs = append(networkInterfaceSpecs, spec)
	}

	// Specify the details of the machine that you want to create.
	iam := &ec2.IamInstanceProfileSpecification{}
	if len(providerSpec.IAM.Name) > 0 {
		iam.Name = &providerSpec.IAM.Name
	} else if len(providerSpec.IAM.ARN) > 0 {
		iam.Arn = &providerSpec.IAM.ARN
	}

	var metadataOptions *ec2.InstanceMetadataOptionsRequest
	if providerSpec.InstanceMetadataOptions != nil {
		metadataOptions = &ec2.InstanceMetadataOptionsRequest{
			HttpEndpoint:            providerSpec.InstanceMetadataOptions.HTTPEndpoint,
			HttpPutResponseHopLimit: providerSpec.InstanceMetadataOptions.HTTPPutResponseHopLimit,
			HttpTokens:              providerSpec.InstanceMetadataOptions.HTTPTokens,
		}
	}

	inputConfig := ec2.RunInstancesInput{
		BlockDeviceMappings: blkDeviceMappings,
		ImageId:             aws.String(providerSpec.AMI),
		InstanceType:        aws.String(providerSpec.MachineType),
		MinCount:            aws.Int64(1),
		MaxCount:            aws.Int64(1),
		UserData:            &UserDataEnc,
		IamInstanceProfile:  iam,
		NetworkInterfaces:   networkInterfaceSpecs,
		TagSpecifications:   []*ec2.TagSpecification{tagInstance, tagVolume, tagNetworkInterface},
		MetadataOptions:     metadataOptions,
	}

	if providerSpec.KeyName != nil && len(*providerSpec.KeyName) > 0 {
		inputConfig.KeyName = aws.String(*providerSpec.KeyName)
	}

	// Set the AWS Capacity Reservation target. Using an 'open' preference means that if the reservation is not found, then
	// instances are launched with regular on-demand capacity.
	if providerSpec.CapacityReservationTarget != nil {
		inputConfig.CapacityReservationSpecification = &ec2.CapacityReservationSpecification{
			CapacityReservationPreference: providerSpec.CapacityReservationTarget.CapacityReservationPreference,
			CapacityReservationTarget: &ec2.CapacityReservationTarget{
				CapacityReservationId:               providerSpec.CapacityReservationTarget.CapacityReservationID,
				CapacityReservationResourceGroupArn: providerSpec.CapacityReservationTarget.CapacityReservationResourceGroupArn,
			},
		}
	}

	placement, err := getPlacementObj(req)
	if err != nil {
		return nil, status.Error(codes.Internal, err.Error())
	} else if placement != nil {
		inputConfig.Placement = placement
	}
	// Set spot price if it has been set
	if providerSpec.SpotPrice != nil {
		inputConfig.InstanceMarketOptions = &ec2.InstanceMarketOptionsRequest{
			MarketType: aws.String(ec2.MarketTypeSpot),
			SpotOptions: &ec2.SpotMarketOptions{
				SpotInstanceType: aws.String(ec2.SpotInstanceTypeOneTime),
			},
		}

		if *providerSpec.SpotPrice != "" {
			inputConfig.InstanceMarketOptions.SpotOptions.MaxPrice = providerSpec.SpotPrice
		}
	}

	runResult, err := svc.RunInstances(&inputConfig)
	if err != nil {
		return nil, status.Error(awserror.GetMCMErrorCodeForCreateMachine(err), err.Error())
	}

	response := &driver.CreateMachineResponse{
		ProviderID: encodeInstanceID(providerSpec.Region, *runResult.Instances[0].InstanceId),
		NodeName:   *runResult.Instances[0].PrivateDnsName,
	}

	klog.V(2).Infof("Waiting for VM with Provider-ID %q, for machine %q to be visible to all AWS endpoints", response.ProviderID, machine.Name)

	operation := func() error {
		_, err = confirmInstanceByID(svc, *runResult.Instances[0].InstanceId)
		return err
	}

	if err = retryWithExponentialBackOff(operation, maxElapsedTimeInBackoff); err != nil {
		return nil, status.Error(codes.Internal, fmt.Sprintf("creation of VM %q failed, timed out waiting for eventual consistency. Multiple VMs backing machine obj might spawn, they will be orphan collected", response.ProviderID))
	}

	klog.V(2).Infof("VM with Provider-ID %q, for machine %q should be visible to all AWS endpoints now", response.ProviderID, machine.Name)
<<<<<<< HEAD
=======

	// if SrcAnDstCheckEnabled is false then disable the SrcAndDestCheck on running NAT instance
	if providerSpec.SrcAndDstChecksEnabled != nil && !*providerSpec.SrcAndDstChecksEnabled {
		err = disableSrcAndDestCheck(svc, runResult.Instances[0].InstanceId)
		if err != nil {
			return nil, status.Error(awserror.GetMCMErrorCodeForCreateMachine(err), err.Error())
		}
	}

>>>>>>> 5077a7db
	klog.V(3).Infof("VM with Provider-ID: %q created for Machine: %q", response.ProviderID, machine.Name)
	return response, nil
}

// returns Placement Object required in ec2.RunInstancesInput
func getPlacementObj(req *driver.CreateMachineRequest) (placementobj *ec2.Placement, err error) {
	placementobj = &ec2.Placement{}

	requestAnnotations := req.Machine.Spec.NodeTemplateSpec.ObjectMeta.Annotations

	if placementAnnotation, ok := requestAnnotations[awsPlacement]; ok && placementAnnotation != "" {
		placementAnnotationsRaw := []byte(placementAnnotation)
		if err = json.Unmarshal(placementAnnotationsRaw, placementobj); err != nil {
			return nil, err
		}
	}

	if *placementobj == (ec2.Placement{}) {
		return nil, nil
	}
	return placementobj, nil
}

// InitializeMachine should handle post-creation, one-time VM instance initialization operations. (Ex: Like setting up special network config, etc)
// The AWS Provider leverages this method to perform disabling of source destination checks for NAT instances.
// See [driver.Driver.InitializeMachine] for further information
func (d *Driver) InitializeMachine(ctx context.Context, request *driver.InitializeMachineRequest) (*driver.InitializeMachineResponse, error) {
	providerSpec, err := decodeProviderSpecAndSecret(request.MachineClass, request.Secret)
	if err != nil {
		return nil, err
	}
	instances, err := d.getInstancesFromMachineName(request.Machine.Name, providerSpec, request.Secret)
	if err != nil {
		return nil, err
	}
	targetInstance := instances[0]
	providerID := encodeInstanceID(providerSpec.Region, *targetInstance.InstanceId)
	// if SrcAnDstCheckEnabled is false then disable the SrcAndDestCheck on running NAT instance
	if providerSpec.SrcAndDstChecksEnabled != nil && !*providerSpec.SrcAndDstChecksEnabled {
		klog.V(3).Infof("Disabling SourceDestCheck on VM %q associated with machine %s", providerID, request.Machine.Name)
		svc, err := d.createSVC(request.Secret, providerSpec.Region)
		if err != nil {
			return nil, status.Error(codes.Uninitialized, err.Error())
		}
		err = disableSrcAndDestCheck(svc, targetInstance.InstanceId)
		if err != nil {
			return nil, status.Error(codes.Uninitialized, err.Error())
		}
	}
	return &driver.InitializeMachineResponse{
		ProviderID: providerID,
		NodeName:   *targetInstance.PrivateDnsName,
	}, nil
}

// DeleteMachine handles a machine deletion request
func (d *Driver) DeleteMachine(ctx context.Context, req *driver.DeleteMachineRequest) (resp *driver.DeleteMachineResponse, err error) {
	defer instrument.DriverAPIMetricRecorderFn(deleteMachineOperationLabel, &err)()

	var (
		instances  []*ec2.Instance
		instanceID string
		secret     = req.Secret
	)

	// Check if the MachineClass is for the supported cloud provider
	if req.MachineClass.Provider != ProviderAWS {
		err = fmt.Errorf("Requested for Provider '%s', we only support '%s'", req.MachineClass.Provider, ProviderAWS)
		return nil, status.Error(codes.InvalidArgument, err.Error())
	}

	// Log messages to track delete request
	klog.V(3).Infof("Machine deletion request has been received for %q", req.Machine.Name)
	defer klog.V(3).Infof("Machine deletion request has been processed for %q", req.Machine.Name)

	providerSpec, err := decodeProviderSpecAndSecret(req.MachineClass, secret)
	if err != nil {
		klog.Error(err)
		return nil, err
	}

	svc, err := d.createSVC(req.Secret, providerSpec.Region)
	if err != nil {
		return nil, status.Error(codes.Internal, err.Error())
	}

	if req.Machine.Spec.ProviderID != "" {
		// ProviderID exists for machine object, hence terminate the correponding VM

		_, instanceID, err = decodeRegionAndInstanceID(req.Machine.Spec.ProviderID)
		if err != nil {
			return nil, status.Error(codes.InvalidArgument, err.Error())
		}

		err = terminateInstance(req, svc, instanceID)
		if err != nil {
			return nil, err
		}
		klog.V(3).Infof("VM %q for Machine %q was terminated successfully", req.Machine.Spec.ProviderID, req.Machine.Name)

	} else {
		// ProviderID doesn't exist, hence check for any existing machine and then delete if exists
		instances, err = d.getInstancesFromMachineName(req.Machine.Name, providerSpec, req.Secret)
		if err != nil {
			errorStatus, ok := status.FromError(err)
			if ok && errorStatus.Code() == codes.NotFound {
				klog.V(3).Infof("No matching VM found. Termination successful for machine object %q", req.Machine.Name)
				return &driver.DeleteMachineResponse{}, nil
			}
			return nil, err
		}

		// If instance(s) exist, terminate them
		for _, instance := range instances {
			// For each instance backing machine, terminate the VMs
			err = terminateInstance(req, svc, *instance.InstanceId)
			if err != nil {
				return nil, err
			}
			klog.V(3).Infof("VM %q for Machine %q was terminated succesfully", *instance.InstanceId, req.Machine.Name)
		}
	}

	return &driver.DeleteMachineResponse{}, nil
}

// GetMachineStatus handles a machine get status request
func (d *Driver) GetMachineStatus(ctx context.Context, req *driver.GetMachineStatusRequest) (resp *driver.GetMachineStatusResponse, err error) {
	defer instrument.DriverAPIMetricRecorderFn(getMachineStatusOperationLabel, &err)()

	var (
		secret       = req.Secret
		machineClass = req.MachineClass
	)

	// Check if the MachineClass is for the supported cloud provider
	if req.MachineClass.Provider != ProviderAWS {
		err = fmt.Errorf("Requested for Provider '%s', we only support '%s'", req.MachineClass.Provider, ProviderAWS)
		return nil, status.Error(codes.InvalidArgument, err.Error())
	}

	// Log messages to track start and end of request
	klog.V(3).Infof("Get request has been recieved for %q", req.Machine.Name)

	providerSpec, err := decodeProviderSpecAndSecret(machineClass, secret)
	if err != nil {
		return nil, err
	}

	instances, err := d.getInstancesFromMachineName(req.Machine.Name, providerSpec, secret)

	if err != nil {
		return nil, err
	} else if len(instances) > 1 {
		instanceIDs := []string{}
		for _, instance := range instances {
			instanceIDs = append(instanceIDs, *instance.InstanceId)
		}

		errMessage := fmt.Sprintf("AWS plugin is returning multiple VM instances backing this machine object. IDs for all backing VMs - %v ", instanceIDs)
		return nil, status.Error(codes.OutOfRange, errMessage)
	}

	requiredInstance := instances[0]

	// if SrcAnDstCheckEnabled is false then check attribute on instance and return Uninitialized error if not matching.
	if providerSpec.SrcAndDstChecksEnabled != nil && !*providerSpec.SrcAndDstChecksEnabled {
		if *requiredInstance.SourceDestCheck {
			msg := fmt.Sprintf("VM %q associated with machine %q has SourceDestCheck=%t despite providerSpec.SrcAndDstChecksEnabled=%t",
				*requiredInstance.InstanceId, req.Machine.Name, *requiredInstance.SourceDestCheck, *providerSpec.SrcAndDstChecksEnabled)
			klog.Warning(msg)
			return nil, status.Error(codes.Uninitialized, msg)
		}
	}

	response := &driver.GetMachineStatusResponse{
		NodeName:   *requiredInstance.PrivateDnsName,
		ProviderID: encodeInstanceID(providerSpec.Region, *requiredInstance.InstanceId),
	}

	klog.V(3).Infof("Machine get request has been processed successfully for %q", req.Machine.Name)
	return response, nil
}

// ListMachines lists all the machines possibly created by a machineClass
func (d *Driver) ListMachines(ctx context.Context, req *driver.ListMachinesRequest) (resp *driver.ListMachinesResponse, err error) {
	defer instrument.DriverAPIMetricRecorderFn(listMachinesOperationLabel, &err)()

	var (
		machineClass = req.MachineClass
		secret       = req.Secret
	)

	// Check if the MachineClass is for the supported cloud provider
	if req.MachineClass.Provider != ProviderAWS {
		err = fmt.Errorf("Requested for Provider '%s', we only support '%s'", req.MachineClass.Provider, ProviderAWS)
		return nil, status.Error(codes.InvalidArgument, err.Error())
	}

	// Log messages to track start and end of request
	klog.V(3).Infof("List machines request has been recieved for %q", machineClass.Name)

	providerSpec, err := decodeProviderSpecAndSecret(machineClass, secret)
	if err != nil {
		return nil, err
	}

	clusterName := ""
	nodeRole := ""

	for key := range providerSpec.Tags {
		if strings.Contains(key, "kubernetes.io/cluster/") {
			clusterName = key
		} else if strings.Contains(key, "kubernetes.io/role/") {
			nodeRole = key
		}
	}

	svc, err := d.createSVC(secret, providerSpec.Region)
	if err != nil {
		return nil, status.Error(codes.Internal, err.Error())
	}

	input := ec2.DescribeInstancesInput{
		Filters: []*ec2.Filter{
			{
				Name: aws.String("tag-key"),
				Values: []*string{
					&clusterName,
				},
			},
			{
				Name: aws.String("tag-key"),
				Values: []*string{
					&nodeRole,
				},
			},
			{
				Name: aws.String("instance-state-name"),
				Values: []*string{
					aws.String("pending"),
					aws.String("running"),
					aws.String("stopping"),
					aws.String("stopped"),
				},
			},
		},
	}

	runResult, err := svc.DescribeInstances(&input)
	if err != nil {
		klog.Errorf("AWS plugin is returning error while describe instances request is sent: %s", err)
		return nil, status.Error(codes.Internal, err.Error())
	}

	listOfVMs := make(map[string]string)
	for _, reservation := range runResult.Reservations {
		for _, instance := range reservation.Instances {

			machineName := ""
			for _, tag := range instance.Tags {
				if *tag.Key == "Name" {
					machineName = *tag.Value
					break
				}
			}
			listOfVMs[encodeInstanceID(providerSpec.Region, *instance.InstanceId)] = machineName
		}
	}

	klog.V(3).Infof("List machines request has been processed successfully")
	// Core logic ends here.
	resp = &driver.ListMachinesResponse{
		MachineList: listOfVMs,
	}
	return resp, nil
}

// GetVolumeIDs returns a list of Volume IDs for all PV Specs for whom a provider volume was found
func (d *Driver) GetVolumeIDs(ctx context.Context, req *driver.GetVolumeIDsRequest) (resp *driver.GetVolumeIDsResponse, err error) {
	defer instrument.DriverAPIMetricRecorderFn(getVolumeIDsOperationLabel, &err)()

	var (
		volumeID  string
		volumeIDs []string
	)

	// Log messages to track start and end of request
	klog.V(3).Infof("GetVolumeIDs request has been received for %q", req.PVSpecs)

	for _, spec := range req.PVSpecs {

		if spec.AWSElasticBlockStore != nil {
			volumeID, err = kubernetesVolumeIDToEBSVolumeID(spec.AWSElasticBlockStore.VolumeID)
			if err != nil {
				klog.Errorf("Failed to translate Kubernetes volume ID '%s' to EBS volume ID: %v", spec.AWSElasticBlockStore.VolumeID, err)
				continue
			}

			volumeIDs = append(volumeIDs, volumeID)
		} else if spec.CSI != nil && spec.CSI.Driver == awsEBSDriverName && spec.CSI.VolumeHandle != "" {
			volumeID = spec.CSI.VolumeHandle
			volumeIDs = append(volumeIDs, volumeID)
		}
	}

	klog.V(3).Infof("GetVolumeIDs machines request has been processed successfully. \nList: %v", volumeIDs)

	resp = &driver.GetVolumeIDsResponse{
		VolumeIDs: volumeIDs,
	}
	return resp, nil
}<|MERGE_RESOLUTION|>--- conflicted
+++ resolved
@@ -235,18 +235,6 @@
 	}
 
 	klog.V(2).Infof("VM with Provider-ID %q, for machine %q should be visible to all AWS endpoints now", response.ProviderID, machine.Name)
-<<<<<<< HEAD
-=======
-
-	// if SrcAnDstCheckEnabled is false then disable the SrcAndDestCheck on running NAT instance
-	if providerSpec.SrcAndDstChecksEnabled != nil && !*providerSpec.SrcAndDstChecksEnabled {
-		err = disableSrcAndDestCheck(svc, runResult.Instances[0].InstanceId)
-		if err != nil {
-			return nil, status.Error(awserror.GetMCMErrorCodeForCreateMachine(err), err.Error())
-		}
-	}
-
->>>>>>> 5077a7db
 	klog.V(3).Infof("VM with Provider-ID: %q created for Machine: %q", response.ProviderID, machine.Name)
 	return response, nil
 }
